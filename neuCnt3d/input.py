--- conflicted
+++ resolved
@@ -242,11 +242,7 @@
     if max_ram is not None:
         max_ram *= 1024**3
 
-<<<<<<< HEAD
-    blob_method = cli_args.approach
-=======
     ch_neu = cli_args.ch
->>>>>>> 8ca86c17
     view_blobs = cli_args.view
     blob_method = cli_args.approach
 
